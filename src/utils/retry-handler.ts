--- conflicted
+++ resolved
@@ -62,16 +62,16 @@
     }
 
     // Full jitter exponential backoff
-<<<<<<< HEAD
+
     const exponentialBackoff =
       Math.pow(2, attempt - 1) * this.config.initialDelay
     const cappedBackoff = Math.min(exponentialBackoff, this.config.maxDelay)
     return Math.floor(Math.random() * cappedBackoff)
-=======
-    const exponentialBackoff = Math.pow(2, attempt - 1) * this.config.initialDelay;
-    const cappedBackoff = Math.min(exponentialBackoff, this.config.maxDelay);
-    return Math.floor(Math.random() * cappedBackoff);
->>>>>>> 27c8e38f
+      
+// before:
+//     const exponentialBackoff = Math.pow(2, attempt - 1) * this.config.initialDelay;
+//     const cappedBackoff = Math.min(exponentialBackoff, this.config.maxDelay);
+//     return Math.floor(Math.random() * cappedBackoff);
   }
 
   private sleep(ms: number): Promise<void> {
